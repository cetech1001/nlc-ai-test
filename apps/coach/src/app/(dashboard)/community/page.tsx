--- conflicted
+++ resolved
@@ -69,11 +69,7 @@
     { id: 2, author: "Cameron Williamson", avatar: "CW", content: "I would be really interested to know your approach to fitness.", time: "5 min ago", likes: 40 }
   ];
 
-<<<<<<< HEAD
-  const toggleComments = (postId: any) => {
-=======
   const toggleComments = (postID: string) => {
->>>>>>> a05f1340
     setShowComments((prev: any) => ({
       ...prev,
       [postID]: !prev[postID]
@@ -190,11 +186,7 @@
     </div>
   );
 
-<<<<<<< HEAD
-  const ChatWindow = ({ chat }: any) => (
-=======
   const ChatWindow = ({ chat } : any) => (
->>>>>>> a05f1340
     <div className="fixed inset-0 bg-black/80 backdrop-blur-sm z-50 flex items-center justify-center p-4">
       <div className="w-full max-w-md h-[600px] bg-gradient-to-b from-neutral-800 to-neutral-900 rounded-[20px] border border-neutral-700 overflow-hidden">
         {/* Chat Header */}
